////////////////////////////////////////////////////////////////////////////////
//
//    Copyright (c) 2022 - 2024.
//    Haixing Hu, Qubit Co. Ltd.
//
//    All rights reserved.
//
////////////////////////////////////////////////////////////////////////////////
import axios from 'axios';
import { httpImpl } from './impl/http-impl';

/**
 * 一个自定义的 axios 实例。
 *
 * 使用该实例发送请求时，会自动在请求头中加上 App Token 和 Access Token，会自动处理服务器
 * 返回的错误信息，包括未授权错误、会话过期错误、令牌无效错误等。
 *
 * ### 使用前的配置
 *
 * 使用该实例前，需确保已完成下述配置：
 * - 已经通过`loading.setImpl()`设置了`loading`在当前的UI框架下的具体实现对象；
 * - 已经通过`alert.setImpl()`设置了`alert`在当前的UI框架下的具体实现对象；
 * - 已经通过`confirm.setImpl()`设置了`confirm`在当前的UI框架下的具体实现对象；
 * - 已经设置了`http.getAccessToken` 方法，该方法用于获取当前用户登录后的存取令牌，
 *   返回值是一个`Token`对象；
 * - 已经设置了`http.resetAccessToken`方法，该方法用于重置用户登录后的存取令牌；
 * - 已经设置了`http.getRouter`方法，该方法用于获取当前的路由器对象，返回值是一个
 *   `VueRouter`对象。
 * - `config`对象提供了以下配置：
 *     - `'api_base_url'`：API服务器的基础URL；如未设置，则抛出异常；
 *     - `'http_timeout'`：HTTP请求的超时时间；如未设置，则使用默认值 `60000`；
 *     - `'http_header_content_type'`：HTTP请求头的 Content-Type 键值；如未设置，
 *       则使用默认值 `'application/json;charset=UTF-8'`；
 *     - `'http_header_accept'`：HTTP请求头的 Accept 键值；如未设置，则使用默认值
 *       `'application/json;charset=UTF-8'`；
 *     - `'app_token_name'`：App Token 的键名；如未设置，则使用默认值 `'X-Auth-App-Token'`；
 *     - `'app_token_value'`：App Token 的键值；如未设置，则抛出异常；
 *     - `'access_token_name'`：Access Token 的键名；如未设置，则使用默认值 `'X-Auth-User-Token'`；
 *     - `'login_page'`：用户登录页面的路由名称；如未设置，则使用默认值 `'Login'`；
 *
 * ### 文件下载方法`http.download`
 *
 * 该实例还提供了专门用于下载文件的方法：
 * ```
 * http.download(url, params = {}, mimeType = null, autoDownload = true)
 * ```
 * 其中
 * - `url`：获取待下载文件的URL。函数将通过HTTP GET操作访问该URL；
 * - `params`：HTTP请求的参数，其中属性将以查询字符串的形式，自动编码后附加到URL后。默认值为`{}`；
 * - `mimeType`：文件的MIME类型。如不提供则自动从响应头中解析获取；
 * - `autoDownload`：是否自动下载文件。默认值为`true`。如此参数为`false`，则返回一个包含下载的文件的信息
 *    的对象，详见返回值说明。
 * 返回值说明：
 * - 该函数返回一个`Promise`对象
 * - 如果操作成功，则解析成功并返回一个包含下载的文件的信息的对象，其中包含以下属性：
 *   - `blob: Blob` 下载的文件的二进制数据；
 *   - `filename: string` 下载的文件的名称；
 *   - `mimeType: string` 下载的文件的MIME类型；
 * - 如果操作失败，则解析失败并返回一个`ErrorInfo`对象；
 * - 如果操作成功且`autoDownload`设置为`true`，浏览器会自动开始下载文件
 *
 * ### 额外的请求参数
 *
 * - `skipAutoErrorHandling: boolean` 如果请求选项参数中设置了 `skipAutoErrorHandling`
 *   为 `true`，则不会自动处理错误，而是直接返回一个 reject 状态的 Promise 对象，其参数为
 *   服务器返回的错误信息，调用方可通过`catch((error) => {...})`对自行处理错误信息。
 * - `returnResponse: boolean` 如果请求选项参数中设置了 `returnResponse` 为`true`，
 *    则直接返回包含响应数据的 Axios 响应对象；注意如果响应数据为 JSON 格式数据，它依然会
 *    被解析为 JavaScript 对象。
 * - `noAutoClearLoading: boolean` 如果请求选项参数中设置了`noAutoClearLoading`为`true`，
 *    则收到请求的响应后，不会自动调用`loading.clear()`清除载入的遮盖层。此参数默认值为`false`。
 *
 * @type axios
 * @author 胡海星
 */
const http = axios.create({
  transitional: {
    silentJSONParsing: false,     // 不要静默 JSON 解析
    forcedJSONParsing: false,     // 不要强制 JSON 解析
    clarifyTimeoutError: false,
  },
  headers: {
    common: {                     // 设置所有请求的默认请求头
      'Accept': undefined,        // 必须设置默认的 Accept 头为 undefined，后面才能被拦截器修改
      'Content-Type': undefined,  // 必须设置默认的 Content-Type 头为 undefined，后面才能被拦截器修改
    },
  },
});

/**
 * 配置拦截器设置 HTTP 请求头。
 *
 * @private
 * @author 胡海星
 */
http.interceptors.request.use(
  (cfg) => httpImpl.requestConfigInterceptor(http, cfg),
);

/**
 * 配置拦截器处理 HTTP 请求的响应结果。
 *
 * @private
 * @author 胡海星
 */
http.interceptors.response.use(
  (response) => httpImpl.responseSuccessInterceptor(http, response),
  (error) => httpImpl.responseFailInterceptor(http, error),
);

/**
 * 下载指定的文件。
 *
 * @param {string} url
 *     获取待下载文件的URL。函数将通过HTTP GET操作访问该URL。
 * @param {object|null|undefined} params
 *     HTTP请求的参数，其中属性将以查询字符串的形式，自动编码后附加到URL后。默认值为`{}`。
 * @param {string} mimeType
 *     文件的MIME类型。如不提供则自动从响应头中解析获取。
 * @param {boolean} autoDownload
 *     是否自动下载文件。默认值为`true`。如此参数为`false`，则返回一个包含下载的文件的信息
 *     的对象，详见返回值说明。
<<<<<<< HEAD
 * @param {string} filename
 *     下载的文件的名称。如不提供则自动从响应头中解析获取，或者使用默认值`downloaded_file`。
 * @param {object} options
 *     额外的参数，会传递给`axios.get()`函数。
=======
 * @param {object} options
 *    额外的参数，会传递给`axios.get()`函数。
>>>>>>> feab4e20
 * @return {Promise<object|ErrorInfo>}
 *     此HTTP请求的`Promise`对象。若操作成功，则解析成功，并返回一个包含下载的文件的信息的
 *     对象，其中包含以下属性：
 *     - `blob: Blob` 下载的文件的二进制数据；
 *     - `filename: string` 下载的文件的名称；
 *     - `mimeType: string` 下载的文件的MIME类型；
 *
 *     如果操作失败，则解析失败并返回一个`ErrorInfo`对象。
 *     如果操作成功且`autoDownload`设置为`true`，浏览器会自动开始下载文件。
 */
http.download = httpImpl.download;

export default http;<|MERGE_RESOLUTION|>--- conflicted
+++ resolved
@@ -69,6 +69,8 @@
  *    被解析为 JavaScript 对象。
  * - `noAutoClearLoading: boolean` 如果请求选项参数中设置了`noAutoClearLoading`为`true`，
  *    则收到请求的响应后，不会自动调用`loading.clear()`清除载入的遮盖层。此参数默认值为`false`。
+ * - `noAutoClearLoading: boolean` 如果请求选项参数中设置了`noAutoClearLoading`为`true`，
+ *    则收到请求的响应后，不会自动调用`loading.clear()`清除载入的遮盖层。此参数默认值为`false`。
  *
  * @type axios
  * @author 胡海星
@@ -120,15 +122,10 @@
  * @param {boolean} autoDownload
  *     是否自动下载文件。默认值为`true`。如此参数为`false`，则返回一个包含下载的文件的信息
  *     的对象，详见返回值说明。
-<<<<<<< HEAD
  * @param {string} filename
  *     下载的文件的名称。如不提供则自动从响应头中解析获取，或者使用默认值`downloaded_file`。
  * @param {object} options
  *     额外的参数，会传递给`axios.get()`函数。
-=======
- * @param {object} options
- *    额外的参数，会传递给`axios.get()`函数。
->>>>>>> feab4e20
  * @return {Promise<object|ErrorInfo>}
  *     此HTTP请求的`Promise`对象。若操作成功，则解析成功，并返回一个包含下载的文件的信息的
  *     对象，其中包含以下属性：
